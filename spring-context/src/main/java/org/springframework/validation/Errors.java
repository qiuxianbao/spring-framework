--- conflicted
+++ resolved
@@ -39,16 +39,9 @@
  *
  * @author Rod Johnson
  * @author Juergen Hoeller
-<<<<<<< HEAD
- * @see #setNestedPath
  * @see Validator
  * @see ValidationUtils
  * @see SimpleErrors
-=======
- * @see Validator
- * @see ValidationUtils
- * @see BindException
->>>>>>> 8cc6dd62
  * @see BindingResult
  */
 public interface Errors {
@@ -223,7 +216,6 @@
 	}
 
 	/**
-<<<<<<< HEAD
 	 * Throw the mapped exception with a message summarizing the recorded errors.
 	 * @param messageToException a function mapping the message to the exception,
 	 * e.g. {@code IllegalArgumentException::new} or {@code IllegalStateException::new}
@@ -238,10 +230,7 @@
 	}
 
 	/**
-	 * BReturn if there were any errors.
-=======
 	 * Determine if there were any errors.
->>>>>>> 8cc6dd62
 	 * @see #hasGlobalErrors()
 	 * @see #hasFieldErrors()
 	 */
@@ -250,11 +239,7 @@
 	}
 
 	/**
-<<<<<<< HEAD
-	 * Return the total number of errors.
-=======
 	 * Determine the total number of errors.
->>>>>>> 8cc6dd62
 	 * @see #getGlobalErrorCount()
 	 * @see #getFieldErrorCount()
 	 */
@@ -264,11 +249,7 @@
 
 	/**
 	 * Get all errors, both global and field ones.
-<<<<<<< HEAD
-	 * @return a list of {@link ObjectError} instances
-=======
 	 * @return a list of {@link ObjectError}/{@link FieldError} instances
->>>>>>> 8cc6dd62
 	 * @see #getGlobalErrors()
 	 * @see #getFieldErrors()
 	 */
@@ -345,10 +326,6 @@
 	/**
 	 * Determine if there were any errors associated with the given field.
 	 * @param field the field name
-<<<<<<< HEAD
-	 * @return {@code true} if there were any errors associated with the given field
-=======
->>>>>>> 8cc6dd62
 	 * @see #hasFieldErrors()
 	 */
 	default boolean hasFieldErrors(String field) {
@@ -358,10 +335,6 @@
 	/**
 	 * Determine the number of errors associated with the given field.
 	 * @param field the field name
-<<<<<<< HEAD
-	 * @return the number of errors associated with the given field
-=======
->>>>>>> 8cc6dd62
 	 * @see #getFieldErrorCount()
 	 */
 	default int getFieldErrorCount(String field) {
